# Copyright (c) Meta Platforms, Inc. and affiliates.
# All rights reserved.
#
# This source code is licensed under the BSD-style license found in the
# LICENSE file in the root directory of this source tree.

from typing import Tuple

import torch
from torch import nn


class KVCache(nn.Module):
    """
    Standalone ``nn.Module`` containing a kv-cache to cache past key and values during inference.

    Args:
        batch_size (int): batch size model will be run with
        max_seq_len (int): maximum sequence length model will be run with
        num_heads (int): number of heads. We take num_heads instead of num_kv_heads because
            the cache is created after we've expanded the key and value tensors to have the
            same shape as the query tensor. See attention.py for more details
        head_dim (int): per-attention head embedding dimension
        dtype (torch.dtype): dtype for the caches
    """

    def __init__(
        self,
        batch_size: int,
        max_seq_len: int,
        num_heads: int,
        head_dim: int,
        dtype: torch.dtype,
    ) -> None:
        super().__init__()
        cache_shape = (batch_size, num_heads, max_seq_len, head_dim)
        self.register_buffer(
            "k_cache", torch.zeros(cache_shape, dtype=dtype), persistent=False
        )
        self.register_buffer(
            "v_cache", torch.zeros(cache_shape, dtype=dtype), persistent=False
        )
        self.size = 0
        self.batch_size = batch_size

    def reset(self) -> None:
        """Reset the cache to zero."""
        self.k_cache.zero_()
        self.v_cache.zero_()

    def update(
<<<<<<< HEAD
        self, cache_pos: Tensor, k_val: Tensor, v_val: Tensor
    ) -> Tuple[Tensor, Tensor]:
=======
        self, input_pos: torch.Tensor, k_val: torch.Tensor, v_val: torch.Tensor
    ) -> Tuple[torch.Tensor, torch.Tensor]:
>>>>>>> c6693d4c
        """Update KV cache with the new k_val, v_val and return the updated cache.

        Args:
<<<<<<< HEAD
            cache_pos (Tensor): Current cache position tensor with shape [S]
            k_val (Tensor): Current key tensor with shape [B, H, S, D]
            v_val (Tensor): Current value tensor with shape [B, H, S, D]

        Returns:
            Tuple[Tensor, Tensor]: (k_out, v_out) updated key and value cache, respectively.

        Raises:
            AssertionError: if ``cache_pos`` is longer than the key-value sequence length.

        Notation:
            S: sequence length
            B: batch size
            H: number of attention heads
            D: attention head dimension
=======
            input_pos (torch.Tensor): Current position tensor with shape [S]
            k_val (torch.Tensor): Current key tensor with shape [B, H, S, D]
            v_val (torch.Tensor): Current value tensor with shape [B, H, S, D]

        Returns:
            Tuple[torch.Tensor, torch.Tensor]: Updated KV cache with key first
>>>>>>> c6693d4c
        """
        if cache_pos.shape[0] != k_val.shape[2]:
            raise AssertionError(
                "The sequence length of cache_pos must be the same as "
                "the sequence length of the k-v cache. Found cache_pos.shape[0]"
                f"={cache_pos.shape[0]} and k_val.shape[2]={k_val.shape[2]}."
            )
        self.size = cache_pos.max() + 1

        k_out = self.k_cache
        v_out = self.v_cache

        k_out.index_copy_(2, cache_pos, k_val)
        v_out.index_copy_(2, cache_pos, v_val)

        return k_out, v_out<|MERGE_RESOLUTION|>--- conflicted
+++ resolved
@@ -8,6 +8,7 @@
 
 import torch
 from torch import nn
+from torch import Tensor
 
 
 class KVCache(nn.Module):
@@ -34,12 +35,8 @@
     ) -> None:
         super().__init__()
         cache_shape = (batch_size, num_heads, max_seq_len, head_dim)
-        self.register_buffer(
-            "k_cache", torch.zeros(cache_shape, dtype=dtype), persistent=False
-        )
-        self.register_buffer(
-            "v_cache", torch.zeros(cache_shape, dtype=dtype), persistent=False
-        )
+        self.register_buffer("k_cache", torch.zeros(cache_shape, dtype=dtype), persistent=False)
+        self.register_buffer("v_cache", torch.zeros(cache_shape, dtype=dtype), persistent=False)
         self.size = 0
         self.batch_size = batch_size
 
@@ -48,18 +45,10 @@
         self.k_cache.zero_()
         self.v_cache.zero_()
 
-    def update(
-<<<<<<< HEAD
-        self, cache_pos: Tensor, k_val: Tensor, v_val: Tensor
-    ) -> Tuple[Tensor, Tensor]:
-=======
-        self, input_pos: torch.Tensor, k_val: torch.Tensor, v_val: torch.Tensor
-    ) -> Tuple[torch.Tensor, torch.Tensor]:
->>>>>>> c6693d4c
+    def update(self, cache_pos: Tensor, k_val: Tensor, v_val: Tensor) -> Tuple[Tensor, Tensor]:
         """Update KV cache with the new k_val, v_val and return the updated cache.
 
         Args:
-<<<<<<< HEAD
             cache_pos (Tensor): Current cache position tensor with shape [S]
             k_val (Tensor): Current key tensor with shape [B, H, S, D]
             v_val (Tensor): Current value tensor with shape [B, H, S, D]
@@ -75,14 +64,6 @@
             B: batch size
             H: number of attention heads
             D: attention head dimension
-=======
-            input_pos (torch.Tensor): Current position tensor with shape [S]
-            k_val (torch.Tensor): Current key tensor with shape [B, H, S, D]
-            v_val (torch.Tensor): Current value tensor with shape [B, H, S, D]
-
-        Returns:
-            Tuple[torch.Tensor, torch.Tensor]: Updated KV cache with key first
->>>>>>> c6693d4c
         """
         if cache_pos.shape[0] != k_val.shape[2]:
             raise AssertionError(
