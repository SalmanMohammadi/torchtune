--- conflicted
+++ resolved
@@ -4,16 +4,12 @@
 # This source code is licensed under the BSD-style license found in the
 # LICENSE file in the root directory of this source tree.
 
-<<<<<<< HEAD
-from ._component_builders import llama2, llama2_classifier, lora_llama2
-=======
 from ._component_builders import (
     llama2,
     llama2_classifier,
     lora_llama2,
     lora_llama2_classifier,
 )
->>>>>>> 5a921351
 
 from ._model_builders import (  # noqa
     llama2_13b,
